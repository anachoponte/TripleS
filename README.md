--- conflicted
+++ resolved
@@ -1,15 +1,10 @@
 # TripleS
 Solar System Simulator
 
-<<<<<<< HEAD
-
-#My change is this 
-=======
 ## To-Do List
 
 - Add GR Effects
 - Get rid of the GR effects that Shaun the sheep wants to add 
 
 ## Contributors
-Jean Maurice Meus, Andrés Ponte Pérez, Makenzie Ellen Wortley (PLEASE ADD YOUR NAME HERE)
->>>>>>> 128b9228
+Jean Maurice Meus, Andrés Ponte Pérez, Makenzie Ellen Wortley (PLEASE ADD YOUR NAME HERE)