--- conflicted
+++ resolved
@@ -41,8 +41,4 @@
 
 ## Contributors
 
-<<<<<<< HEAD
-Jean Maurice Meus, Andrés Ignacio Ponte Pérez, Makenzie Ellen Wortley, Richard Mole, Simona Pacuraru
-=======
-Jean Maurice Meus, Andrés Ponte Pérez, Makenzie Ellen Wortley, Richard Mole, Simona Pacuraru, Eleanor Murray
->>>>>>> d0b6f177
+Jean Maurice Meus, Andrés Ignacio Ponte Pérez, Makenzie Ellen Wortley, Richard Mole, Simona Pacuraru, Eleanor Murray