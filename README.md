--- conflicted
+++ resolved
@@ -41,8 +41,4 @@
 
 ## Contributors
 
-<<<<<<< HEAD
-Jean Maurice Meus, Andrés Ponte Pérez, Makenzie Ellen Wortley, Isabelle Worssam
-=======
-Jean Maurice Meus, Andrés Ignacio Ponte Pérez, Makenzie Ellen Wortley, Richard Mole, Simona Pacuraru, Eleanor Murray
->>>>>>> 02e7f00e
+Jean Maurice Meus, Andrés Ignacio Ponte Pérez, Makenzie Ellen Wortley, Richard Mole, Simona Pacuraru, Eleanor Murray, Isabelle Worssam