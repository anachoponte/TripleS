# satellite.py
# MEW 12th Aug 2025

from dataclasses import dataclass
from typing import Tuple
import numpy as np
from body import Body
import keplerian_orbitals as ko
from keplerian_orbitals import Vector3D, Radians, Eccentricity, TrueAnomaly, EccentricAnomaly, HyperbolicAnomaly, MeanAnomaly
import math

@dataclass
class OrbitalProp:
    "A class for the orbital elements, using the Keplerian Parameterisation"
<<<<<<< HEAD
    semi_major_axis:  float          # semi-major axis takes values >0
    periapsis:      float          # periapsis takes values >0
    eccentricity:   float = 0         # eccentricity takes values in (0,1) for closed elliptical trajectories, 1 for parabolic trajectories and (1, inf) for hyperbolic orbits
    inclination:    float = 0          # inclination angle in radians, takes values in [0, pi/2]
    right_ascension: float = 0          # right ascension, angle in radians, in (0, 2 pi)
    true_anomaly:    float = 0          # True anomaly, in (0, 2 * pi)

    def __post_init__(self):
        if (self.semi_major_axis <= 0):
            raise ValueError(f"Invalid semi-major axis: {self.semi_major_axis}. Must be greater than 0.")
        if (self.periapsis <= 0):
            raise ValueError(f"Invalid periapsis: {self.periapsis}. Must be greater than 0.")
        if not (0 <= self.inclination <= np.pi / 2):
            raise ValueError(f"Invalid inclination: {self.inclination}. Must be in [0, pi/2].")
        if not (0 <= self.right_ascension < 2 * np.pi):
            raise ValueError(f"Invalid right ascension: {self.right_ascension}. Must be in [0, 2*pi).")
        if not (0 <= self.true_anomaly < 2 * np.pi):
            raise ValueError(f"Invalid true anomaly: {self.true_anomaly}. Must be in [0, 2*pi).")
=======
    eccentricity:   float                                                           # eccentricity takes values in (0,1) for closed elliptical trajectories, 1 for parabolic trajectories and (1, inf) for hyperbolic orbits
    semiMajorAxis:  float                                                           # semi-major axis takes values >0
    periapsis:      float                                                           # periapsis takes values >0
    inclination:    float = 0.0                                                     # inclination angle in degrees, takes values in [0, 90]
    rightAscension: float = 0.0                                                     # right ascension, angle in degrees, in (0, 360)
    true_anomaly:   float = 0.0                                                     # True anomaly, in degrees (0, 360)
>>>>>>> f329363c

@dataclass
class SurfaceProp:
    "A class storing properties of the surface of satellites."
<<<<<<< HEAD
    albedo:     float = 0.5                 # Albedo value should be between 0 (perfect absorber) and 1 (perfect reflector)
    emisivity:  float = 0.5                 # Emisivity value also between 0 (perfect reflector) and 1 (perfect emitter)

    def __post_init__(self):
        #check that the values are between (0,1)
        if not (0 <= self.albedo <= 1):
            raise ValueError(f"Invalid albedo value: {self.albedo}. Must be between 0 and 1.")
        if not (0 <= self.emisivity <= 1):
            raise ValueError(f"Invalid emisivity value: {self.emisivity}. Must be between 0 and 1.")
=======
    albedo:     float = 0.5                                                         # Albedo value should be between 0 (perfect absorber) and 1 (perfect reflector)
    emissivity: float = 0.5                                                         # Emissivity value also between 0 (perfect reflector) and 1 (perfect emitter)
>>>>>>> f329363c
    

class Satellite(Body):

    def __init__(self, mass: float, radius: float) -> None:
        """Initializes a satellite with its mass and radius.
        Args:
            mass (float): Mass of the satellite in kg.
            radius (float): Radius of the satellite in km.
        """
<<<<<<< HEAD

        self.mass: float = mass
        self.radius: float = radius
        self.mu: float = self._gravitational_parameter_from_mass()

        self.orbital_prop: OrbitalProp = OrbitalProp(eccentricity=0.0, semiMajorAxis=1.0, periapsis=1.0)
        self.surface_prop: SurfaceProp = SurfaceProp()

    def _gravitational_parameter_from_mass(self) -> float:
        """Calculates the gravitational parameter (mu) from the mass of the satellite."""
        # Should probably add G to a constants file?
        return self.mass * 6.67430e-11  # Gravitational constant in m^3 kg^-1 s^-2

=======

        self.mass: float = mass
        self.radius: float = radius
        self.mu: float = self._gravitational_parameter_from_mass()

        self.orbital_prop: OrbitalProp = OrbitalProp(eccentricity=0.0, semiMajorAxis=1.0, periapsis=1.0)
        self.surface_prop: SurfaceProp = SurfaceProp()

    def _gravitational_parameter_from_mass(self) -> float:
        """Calculates the gravitational parameter (mu) from the mass of the satellite."""
        # Should probably add G to a constants file?
        return self.mass * 6.67430e-11  # Gravitational constant in m^3 kg^-1 s^-2

>>>>>>> f329363c
    def get_temp(self) -> float:
        """Calculate and return the temperature of the satellite.
        
        Returns:
            Temperature in Kelvin (placeholder implementation).
        """
        # Placeholder for temperature calculation logic
        return 0.0

    def _get_orbital_elements_radians(self) -> Tuple[float, float, Radians, Radians, Radians, TrueAnomaly]:
        """Convert orbital elements to radians and return as tuple."""
        a = self.orbital_prop.semiMajorAxis
        e = self.orbital_prop.eccentricity
        i = Radians(math.radians(self.orbital_prop.inclination))
        raan = Radians(math.radians(self.orbital_prop.rightAscension))
        omega = Radians(math.radians(self.orbital_prop.periapsis))
        nu0 = TrueAnomaly(math.radians(self.orbital_prop.true_anomaly))
        return a, e, i, raan, omega, nu0

    def _propagate_true_anomaly(self, t: float) -> Tuple[float, float]:
        """Propagate true anomaly and calculate orbital radius at time t."""
        a, e, _, _, _, nu0 = self._get_orbital_elements_radians()
        
        if e == 1.0:
            raise NotImplementedError("Parabolic orbits not supported.")

        if e < 1.0:
            # Elliptical orbit
            n = math.sqrt(self.mu / a**3)
            E0: EccentricAnomaly = ko.eccentric_anomaly_from_true(nu0, Eccentricity(e))
            m0 = E0 - e*math.sin(E0)
            m = m0 + n * t
            m = (m + math.pi) % (2*math.pi) - math.pi
            E = ko.solve_kepler_elliptic(MeanAnomaly(m), Eccentricity(e))
            cosE, sinE = math.cos(E), math.sin(E)
            denom = 1 - e*cosE
            sin_nu = math.sqrt(1 - e*e) * sinE / denom
            cos_nu = (cosE - e) / denom
            nu = math.atan2(sin_nu, cos_nu)
        else:
            # Hyperbolic orbit
            n = math.sqrt(self.mu / abs(a)**3)
            H0: HyperbolicAnomaly = ko.hyperbolic_anomaly_from_true(nu0, Eccentricity(e))
            m0 = e*math.sinh(H0) - H0
            m = m0 + n*t
            H = ko.solve_kepler_hyperbolic(MeanAnomaly(m), Eccentricity(e))
            coshH, sinhH = math.cosh(H), math.sinh(H)
            denom = e*coshH - 1
            sin_nu = math.sqrt(e*e - 1)*sinhH / denom
            cos_nu = (e - coshH) / denom
            nu = math.atan2(sin_nu, cos_nu)
        
        # Calculate orbital radius
        p = a * (1 - e*e)
        r_mag = p / (1 + e*math.cos(nu))
        
        return nu, r_mag

    def _calculate_perifocal_position(self, nu: float, r_mag: float) -> Vector3D:
        """Calculate position vector in perifocal coordinate frame."""
        return (r_mag*math.cos(nu), r_mag*math.sin(nu), 0.0)

    def _calculate_perifocal_velocity(self, nu: float, p: float, e: float) -> Vector3D:
        """Calculate velocity vector in perifocal coordinate frame."""
        return (
            -math.sqrt(self.mu/p) * math.sin(nu),
            math.sqrt(self.mu/p) * (e + math.cos(nu)),
            0.0
        )

    def _get_transformation_matrix(self) -> ko.Matrix3x3:
        """Get transformation matrix from perifocal to ECI coordinates."""
        _, _, i, raan, omega, _ = self._get_orbital_elements_radians()
        return ko.matmul33(ko.matmul33(ko.R3(raan), ko.R1(i)), ko.R3(omega))

    def _transform_to_eci(self, perifocal_vector: Vector3D) -> Vector3D:
        """Transform vector from perifocal to ECI coordinate frame."""
        R_total = self._get_transformation_matrix()
        return ko.matmul3(R_total, perifocal_vector)
<<<<<<< HEAD

    def get_coords(self, t: float = 0.0) -> Vector3D:
        """Return position (km) at time t after epoch."""
        nu, r_mag = self._propagate_true_anomaly(t)
        r_pf = self._calculate_perifocal_position(nu, r_mag)
        return self._transform_to_eci(r_pf)

=======

    def get_coords(self, t: float = 0.0) -> Vector3D:
        """Return position (km) at time t after epoch."""
        nu, r_mag = self._propagate_true_anomaly(t)
        r_pf = self._calculate_perifocal_position(nu, r_mag)
        return self._transform_to_eci(r_pf)

>>>>>>> f329363c
    def get_velocity(self, t: float = 0.0) -> Vector3D:
        """Return velocity (km/s) at time t after epoch."""
        a, e, _, _, _, _ = self._get_orbital_elements_radians()
        nu, _ = self._propagate_true_anomaly(t)
        p = a * (1 - e*e)
        v_pf = self._calculate_perifocal_velocity(nu, p, e)
        return self._transform_to_eci(v_pf)


if __name__ == "__main__":
    import matplotlib.pyplot as plt
    
    # Earth's gravitational parameter (km^3/s^2)
    MU_EARTH = 398600.4418
    
    print("Testing Satellite get_coords method with three different orbit types...")
    
    # ========================================
    # Test 1: Elliptical Orbit (e < 1)
    # ========================================
    print("\n1. Creating elliptical orbit satellite...")
    sat_elliptical = Satellite(mass=500.0, radius=1.0)  # 500 kg, 1 km radius
    sat_elliptical.mu = MU_EARTH  # Use Earth's mu instead of satellite's tiny mu
    sat_elliptical.orbital_prop.semiMajorAxis = 7000.0  # km (LEO)
    sat_elliptical.orbital_prop.eccentricity = 0.5      # moderately elliptical
    sat_elliptical.orbital_prop.inclination = 30.0      # degrees
    sat_elliptical.orbital_prop.rightAscension = 45.0   # degrees
    sat_elliptical.orbital_prop.periapsis = 90.0        # degrees (argument of periapsis)
    sat_elliptical.orbital_prop.true_anomaly = 0.0      # start at periapsis
    
    # Calculate orbital period for elliptical orbit
    period_elliptical = 2 * math.pi * math.sqrt(sat_elliptical.orbital_prop.semiMajorAxis**3 / MU_EARTH)
    print(f"   Orbital period: {period_elliptical/60:.1f} minutes")
    
    # ========================================
    # Test 2: Nearly Circular Orbit (e ≈ 0)
    # ========================================
    print("\n2. Creating circular orbit satellite...")
    sat_circular = Satellite(mass=1000.0, radius=2.0)  # 1000 kg, 2 km radius
    sat_circular.mu = MU_EARTH
    sat_circular.orbital_prop.semiMajorAxis = 42164.0   # km (geostationary altitude)
    sat_circular.orbital_prop.eccentricity = 0.001      # nearly circular
    sat_circular.orbital_prop.inclination = 0.0         # equatorial
    sat_circular.orbital_prop.rightAscension = 0.0      # degrees
    sat_circular.orbital_prop.periapsis = 0.0           # degrees
    sat_circular.orbital_prop.true_anomaly = 0.0        # start position
    
    # Calculate orbital period for circular orbit
    period_circular = 2 * math.pi * math.sqrt(sat_circular.orbital_prop.semiMajorAxis**3 / MU_EARTH)
    print(f"   Orbital period: {period_circular/3600:.1f} hours")
    
    # ========================================
    # Test 3: Hyperbolic Orbit (e > 1)
    # ========================================
    print("\n3. Creating hyperbolic orbit satellite...")
    sat_hyperbolic = Satellite(mass=100.0, radius=0.5)  # 100 kg, 0.5 km radius
    sat_hyperbolic.mu = MU_EARTH
    sat_hyperbolic.orbital_prop.semiMajorAxis = -10000.0  # km (negative for hyperbolic)
    sat_hyperbolic.orbital_prop.eccentricity = 1.5        # hyperbolic
    sat_hyperbolic.orbital_prop.inclination = 45.0        # degrees
    sat_hyperbolic.orbital_prop.rightAscension = 180.0    # degrees
    sat_hyperbolic.orbital_prop.periapsis = 270.0         # degrees
    sat_hyperbolic.orbital_prop.true_anomaly = 0.0        # start at periapsis
    
    # Calculate periapsis distance
    periapsis_distance = abs(sat_hyperbolic.orbital_prop.semiMajorAxis) * (sat_hyperbolic.orbital_prop.eccentricity - 1)
    print(f"   Periapsis distance: {periapsis_distance:.1f} km")
    
    # ========================================
    # Propagate orbits and collect positions
    # ========================================
    print("\n4. Propagating orbits...")
    
    # Time arrays for each orbit type
    t_elliptical = np.linspace(0, period_elliptical, 100)
    t_circular = np.linspace(0, period_circular, 100)
    t_hyperbolic = np.linspace(-3600, 3600, 100)  # ±1 hour around periapsis
    
    # Storage for positions
    positions_elliptical = []
    positions_circular = []
    positions_hyperbolic = []
    
    # Propagate elliptical orbit
    for t in t_elliptical:
        pos = sat_elliptical.get_coords(t)
        positions_elliptical.append(pos)
    
    # Propagate circular orbit
    for t in t_circular:
        pos = sat_circular.get_coords(t)
        positions_circular.append(pos)
    
    # Propagate hyperbolic orbit
    for t in t_hyperbolic:
        try:
            pos = sat_hyperbolic.get_coords(t)
            positions_hyperbolic.append(pos)
        except Exception as e:
            print(f"   Warning: Error at t={t:.1f}s: {e}")
            continue
    
    # ========================================
    # Create 3D visualization
    # ========================================
    print("\n5. Creating 3D visualization...")
    
    fig = plt.figure(figsize=(12, 10))
    ax = fig.add_subplot(111, projection='3d')
    
    # Plot elliptical orbit
    if positions_elliptical:
        pos_array = np.array(positions_elliptical)
        ax.plot(pos_array[:, 0], pos_array[:, 1], pos_array[:, 2], 
                'b-', linewidth=2, label=f'Elliptical (e={sat_elliptical.orbital_prop.eccentricity})')
        ax.scatter(pos_array[0, 0], pos_array[0, 1], pos_array[0, 2], 
                  c='blue', s=50, marker='o', label='Elliptical start')
    
    # Plot circular orbit
    if positions_circular:
        pos_array = np.array(positions_circular)
        ax.plot(pos_array[:, 0], pos_array[:, 1], pos_array[:, 2], 
                'g-', linewidth=2, label=f'Circular (e={sat_circular.orbital_prop.eccentricity})')
        ax.scatter(pos_array[0, 0], pos_array[0, 1], pos_array[0, 2], 
                  c='green', s=50, marker='s', label='Circular start')
    
    # Plot hyperbolic orbit
    if positions_hyperbolic:
        pos_array = np.array(positions_hyperbolic)
        ax.plot(pos_array[:, 0], pos_array[:, 1], pos_array[:, 2], 
                'r-', linewidth=2, label=f'Hyperbolic (e={sat_hyperbolic.orbital_prop.eccentricity})')
        ax.scatter(pos_array[0, 0], pos_array[0, 1], pos_array[0, 2], 
                  c='red', s=50, marker='^', label='Hyperbolic start')
    
    # Add Earth at origin (scaled for visibility)
    ax.scatter(0, 0, 0, c='cyan', s=100, marker='o', label='Earth')
    
    # Set labels and title
    ax.set_xlabel('X (km)')
    ax.set_ylabel('Y (km)')
    ax.set_zlabel('Z (km)')
    ax.set_title('Satellite Orbital Trajectories')
    ax.legend()
    
    # Set equal aspect ratio
    max_range = 0
    for positions in [positions_elliptical, positions_circular, positions_hyperbolic]:
        if positions:
            pos_array = np.array(positions)
            max_range = max(max_range, np.max(np.abs(pos_array)))
    
    ax.set_xlim([-max_range, max_range])
    ax.set_ylim([-max_range, max_range])
    ax.set_zlim([-max_range, max_range])
    
    # ========================================
    # Print validation information
    # ========================================
    print("\n6. Validation results:")
    
    # Check circular orbit radius consistency
    if positions_circular:
        pos_array = np.array(positions_circular)
        radii = np.sqrt(np.sum(pos_array**2, axis=1))
        mean_radius = np.mean(radii)
        radius_std = np.std(radii)
        print(f"   Circular orbit: mean radius = {mean_radius:.1f} km, std = {radius_std:.3f} km")
        print(f"   Expected radius: {sat_circular.orbital_prop.semiMajorAxis:.1f} km")
    
    # Check elliptical orbit periapsis/apoapsis
    if positions_elliptical:
        pos_array = np.array(positions_elliptical)
        radii = np.sqrt(np.sum(pos_array**2, axis=1))
        min_radius = np.min(radii)
        max_radius = np.max(radii)
        a = sat_elliptical.orbital_prop.semiMajorAxis
        e = sat_elliptical.orbital_prop.eccentricity
        expected_periapsis = a * (1 - e)
        expected_apoapsis = a * (1 + e)
        print(f"   Elliptical orbit: periapsis = {min_radius:.1f} km (expected {expected_periapsis:.1f})")
        print(f"   Elliptical orbit: apoapsis = {max_radius:.1f} km (expected {expected_apoapsis:.1f})")
    
    # Check hyperbolic orbit periapsis
    if positions_hyperbolic:
        pos_array = np.array(positions_hyperbolic)
        radii = np.sqrt(np.sum(pos_array**2, axis=1))
        min_radius = np.min(radii)
        print(f"   Hyperbolic orbit: minimum radius = {min_radius:.1f} km (expected ~{periapsis_distance:.1f})")
    
    print("\nTest complete! Close the plot window to exit.")
    plt.show()<|MERGE_RESOLUTION|>--- conflicted
+++ resolved
@@ -12,7 +12,7 @@
 @dataclass
 class OrbitalProp:
     "A class for the orbital elements, using the Keplerian Parameterisation"
-<<<<<<< HEAD
+    
     semi_major_axis:  float          # semi-major axis takes values >0
     periapsis:      float          # periapsis takes values >0
     eccentricity:   float = 0         # eccentricity takes values in (0,1) for closed elliptical trajectories, 1 for parabolic trajectories and (1, inf) for hyperbolic orbits
@@ -31,19 +31,11 @@
             raise ValueError(f"Invalid right ascension: {self.right_ascension}. Must be in [0, 2*pi).")
         if not (0 <= self.true_anomaly < 2 * np.pi):
             raise ValueError(f"Invalid true anomaly: {self.true_anomaly}. Must be in [0, 2*pi).")
-=======
-    eccentricity:   float                                                           # eccentricity takes values in (0,1) for closed elliptical trajectories, 1 for parabolic trajectories and (1, inf) for hyperbolic orbits
-    semiMajorAxis:  float                                                           # semi-major axis takes values >0
-    periapsis:      float                                                           # periapsis takes values >0
-    inclination:    float = 0.0                                                     # inclination angle in degrees, takes values in [0, 90]
-    rightAscension: float = 0.0                                                     # right ascension, angle in degrees, in (0, 360)
-    true_anomaly:   float = 0.0                                                     # True anomaly, in degrees (0, 360)
->>>>>>> f329363c
+
 
 @dataclass
 class SurfaceProp:
     "A class storing properties of the surface of satellites."
-<<<<<<< HEAD
     albedo:     float = 0.5                 # Albedo value should be between 0 (perfect absorber) and 1 (perfect reflector)
     emisivity:  float = 0.5                 # Emisivity value also between 0 (perfect reflector) and 1 (perfect emitter)
 
@@ -53,10 +45,7 @@
             raise ValueError(f"Invalid albedo value: {self.albedo}. Must be between 0 and 1.")
         if not (0 <= self.emisivity <= 1):
             raise ValueError(f"Invalid emisivity value: {self.emisivity}. Must be between 0 and 1.")
-=======
-    albedo:     float = 0.5                                                         # Albedo value should be between 0 (perfect absorber) and 1 (perfect reflector)
-    emissivity: float = 0.5                                                         # Emissivity value also between 0 (perfect reflector) and 1 (perfect emitter)
->>>>>>> f329363c
+
     
 
 class Satellite(Body):
@@ -67,7 +56,6 @@
             mass (float): Mass of the satellite in kg.
             radius (float): Radius of the satellite in km.
         """
-<<<<<<< HEAD
 
         self.mass: float = mass
         self.radius: float = radius
@@ -81,21 +69,6 @@
         # Should probably add G to a constants file?
         return self.mass * 6.67430e-11  # Gravitational constant in m^3 kg^-1 s^-2
 
-=======
-
-        self.mass: float = mass
-        self.radius: float = radius
-        self.mu: float = self._gravitational_parameter_from_mass()
-
-        self.orbital_prop: OrbitalProp = OrbitalProp(eccentricity=0.0, semiMajorAxis=1.0, periapsis=1.0)
-        self.surface_prop: SurfaceProp = SurfaceProp()
-
-    def _gravitational_parameter_from_mass(self) -> float:
-        """Calculates the gravitational parameter (mu) from the mass of the satellite."""
-        # Should probably add G to a constants file?
-        return self.mass * 6.67430e-11  # Gravitational constant in m^3 kg^-1 s^-2
-
->>>>>>> f329363c
     def get_temp(self) -> float:
         """Calculate and return the temperature of the satellite.
         
@@ -175,7 +148,6 @@
         """Transform vector from perifocal to ECI coordinate frame."""
         R_total = self._get_transformation_matrix()
         return ko.matmul3(R_total, perifocal_vector)
-<<<<<<< HEAD
 
     def get_coords(self, t: float = 0.0) -> Vector3D:
         """Return position (km) at time t after epoch."""
@@ -183,15 +155,6 @@
         r_pf = self._calculate_perifocal_position(nu, r_mag)
         return self._transform_to_eci(r_pf)
 
-=======
-
-    def get_coords(self, t: float = 0.0) -> Vector3D:
-        """Return position (km) at time t after epoch."""
-        nu, r_mag = self._propagate_true_anomaly(t)
-        r_pf = self._calculate_perifocal_position(nu, r_mag)
-        return self._transform_to_eci(r_pf)
-
->>>>>>> f329363c
     def get_velocity(self, t: float = 0.0) -> Vector3D:
         """Return velocity (km/s) at time t after epoch."""
         a, e, _, _, _, _ = self._get_orbital_elements_radians()
